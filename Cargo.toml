[package]
name = "adapton"
<<<<<<< HEAD
version = "0.3.30"
authors = ["Matthew A. Hammer <pubmah@nym.hush.com>"]
=======
version = "0.3.29"
edition = "2018"
authors = ["Matthew A. Hammer <Matthew.Hammer@Colorado.Edu>"]
>>>>>>> 4782644c

# A short blurb about the package. This is not rendered in any format when
# uploaded to crates.io (aka this is not markdown)
description = "programming abstractions for general-purpose incremental computations"

# These URLs point to more information about the repository
documentation = "https://docs.rs/adapton"
homepage = "http://adapton.org"
repository = "https://github.com/Adapton/adapton.rust/"


# This points to a file in the repository (relative to this Cargo.toml). The
# contents of this file are stored and indexed in the registry.
readme = "README.md"

# This is a small list of keywords used to categorize and search for this
# package.
keywords = ["Incremental", "Memoization", "Dependency-Graph", "Demand-driven", "Lazy"]

# This is a string description of the license for this package. Currently
# crates.io will validate the license provided against a whitelist of known
# license identifiers from http://spdx.org/licenses/. Multiple licenses can
# be separated with a `/`
license = "MPL-2.0"

# If a project is using a nonstandard license, then this key may be specified in
# lieu of the above key and must point to a file relative to this manifest
# (similar to the readme key)
# license-file = "LICENSE-MPL2.0"<|MERGE_RESOLUTION|>--- conflicted
+++ resolved
@@ -1,13 +1,8 @@
 [package]
 name = "adapton"
-<<<<<<< HEAD
 version = "0.3.30"
+edition = "2018"
 authors = ["Matthew A. Hammer <pubmah@nym.hush.com>"]
-=======
-version = "0.3.29"
-edition = "2018"
-authors = ["Matthew A. Hammer <Matthew.Hammer@Colorado.Edu>"]
->>>>>>> 4782644c
 
 # A short blurb about the package. This is not rendered in any format when
 # uploaded to crates.io (aka this is not markdown)
