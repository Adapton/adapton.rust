--- conflicted
+++ resolved
@@ -273,12 +273,9 @@
 
         use adapton::adapton_syntax::* ;
         use adapton::adapton_sigs::* ;
-<<<<<<< HEAD
         use adapton::adapton_fromscratch::* ;
+        //use adapton::adapton_state::* ;
         use adapton::structures::* ;
-=======
-        use adapton::adapton_state::* ;
->>>>>>> b4648a3e
 
         // Thunks needs to *own* the arguments we give them.
         fn ident<A:Adapton,T>(st:&mut A, x:T) -> T {x}
